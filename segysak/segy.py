--- conflicted
+++ resolved
@@ -143,11 +143,7 @@
         2: 'Data created by: username ',
         3: '',
         4: 'DATA FORMAT: SEG-Y;  DATE: 2019-06-09 15:14:00',
-<<<<<<< HEAD
         5: 'DATA DESCRIPTION: SEGY format data output from segysak',
-=======
-        5: 'DATA DESCRIPTION: SEGY format data output',
->>>>>>> 4b4957b6
         6: '',
         7: 'Hello',
         8: 'World!',
