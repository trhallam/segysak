--- conflicted
+++ resolved
@@ -98,24 +98,6 @@
     def __init__(self, xarray_obj):
         self._obj = xarray_obj
 
-<<<<<<< HEAD
-    def _coord_as_dimension(self, points):
-        coord_as_dimension(self._obj, points)
-
-    def xysel(self, cdp_x, cdp_y):
-        """Select data at x and y coordinates
-
-        Args:
-            cdp_x (float/array-like)
-            cdp_y (float/array-like)
-
-        Returns:
-            xarray.Dataset: At selected coordinates.
-        """
-        il, xl = self._coord_as_dimension(self._obj, (cdp_x, cdp_y))
-        return self._obj.sel(iline=il, xline=xl)
-
-=======
     @property
     def humanbytes(self):
         """Prints Human Friendly size of Dataset to return the bytes as an
@@ -155,37 +137,19 @@
         # these must all be the same length
         ils = np.atleast_1d(griddata(grid, ilines_.ravel(), points))
         xls = np.atleast_1d(griddata(grid, xlines_.ravel(), points))
->>>>>>> db043929
-
-@xr.register_dataset_accessor("seis")
-class SeisArbLine:
-    def __init__(self, xarray_obj):
-        self._obj = xarray_obj
-
-<<<<<<< HEAD
-    def line_interp(self, cdp_x, cdp_y, v_extent=None):
-=======
+
+
     def xysel(self, cdp_x, cdp_y, method="nearest"):
->>>>>>> db043929
         """Select data at x and y coordinates
 
         Args:
             cdp_x (float/array-like)
             cdp_y (float/array-like)
-<<<<<<< HEAD
-            v_extent (tuple floats)
-=======
             method (str): Same a methods for xarray.Dataset.interp
->>>>>>> db043929
 
         Returns:
             xarray.Dataset: At selected coordinates.
         """
-<<<<<<< HEAD
-        il, xl = coord_as_dimension(self._obj, (cdp_x, cdp_y))
-        return il,xl
-        # return self._obj.sel(iline=il, xline=xl)
-=======
 
         cdp_x = np.atleast_1d(cdp_x)
         cdp_y = np.atleast_1d(cdp_y)
@@ -528,5 +492,4 @@
         if corner_points:
             self._obj.attrs[AttrKeyField.corner_points] = corner_points
         if corner_points_xy:
-            self._obj.attrs[AttrKeyField.corner_points_xy] = corner_points_xy
->>>>>>> db043929
+            self._obj.attrs[AttrKeyField.corner_points_xy] = corner_points_xy