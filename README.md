[![Actions Status](https://github.com/trhallam/segysak/workflows/python_build/badge.svg)](https://github.com/trhallam/segysak/actions)


# Documentation

Access the documentation for __segysak__ from [readthedocs](https://segysak.readthedocs.io/en/latest/)


# SEGY-SAK <img src="https://github.com/trhallam/segysak/blob/master/docs/figures/logo.png" alt="Logo" title="Logo" width="400" align="right" />

SEGY-SAK aims to be your Python Swiss Army Knife for Seismic Data.

To do this SEGY-SAK offers two things; a commandline interface (CLI) for inspecting and converting SEGY data to a more friendly format called
NETCDF4, and by providing convienience functions for the data using [`xarray`](http://xarray.pydata.org/en/stable/). We try hard to load the
data the same way everytime so your functions will work no-matter which cube/line you load. The `xarray` conventions we use are outlined
in the documentation.

Why NETCDF4? Well, NETCDF4 is a fancy type of enclosed file binary format that allows for faster indexing and data retreival than
SEGY. We try our best to scan in the header information and to make it easy (or easier) to load SEGY in different formats,
different configuration (2D, 2D gathers, 3D, 3D gathers). We do all this with the help of [`segyio`](https://github.com/equinor/segyio)
which is a lower level interface to SEGY. If you stick to our `xarray` format of files we also offer utility functions to
return to SEGY so you can export to other software.

## Current Capabilities
<<<<<<< HEAD

 * Convert 3D SEGY to NETCDF4 and back.
    * Extract sub-volumes via cropping.

## Installation

SEGY-SAK can be installed by using python setuptools.
=======
 * CLI
    * Convert 2D, 3D and gathers type SEGY to NETCDF4 and back. The NETCDF4 files are one line open with `xarray.open_dataset`.
    * Extract sub-volumes via cropping xline and inline.
    * Read EBCIDC header.
    * Perform a limited header scan.

 * Xarray and Python API
    * Load 2D, 3D and gathers type SEGY to Xarray.
    * Access header information and text headers in Python with conveience functions.
    * Select traces by X and Y coordinates.

## Installation
SEGY-SAK can be installed by using pip or python setuptools.
>>>>>>> 605494f5

### `pip`
From the command line run the `pip` package manager
```
pip install segysak
```

### Install from source
Clone the SEGY-SAK Github repository and in the top level directory run setuptools via
```
python setup.py install
```

## CLI Quick Start

The command line interface (CLI) provides an easy tool to convert or manipulate SEG-Y data. In your Python command-line
environment it can be accessed by calling `segysak`.

See `segysak --help` for options.

SEG-Y files converted using `segysak convert test.segy` for example can be loaded into Python using `xarray`.
```
test = xarray.open_dataset('test.SEISNC')
```

## `xarray` seismic specification
The `xarray` seismic specification used by segysak to output NETCDF4 files is more performant for Python operations than
standard SEG-Y. Unlike SEG-Y, `xarray` compatable files fit neatly into the Python scientific stack providing operations
like lazy loading, easy slicing, compatability with multi-core and multi-node operations using `dask` as well as
important features such as labelled axes and coordinates.

This specification is not meant to be prescriptive but outlines some basic requirements for SEGYSAK to work.

SEGY-SAK uses the convention `.SEISNC` for the suffix on NETCDF4 files it creates. These files are datasets with specific 1D
and 2D variables and a single 3D variable called `data`. The data variable contains the seismic cube volume and other 
variables are used to describe the coordinate space. Attributes can be used to provide further metadata about the cube.

### 3D and 3D Gathers
SEGY-SAK uses the convention labels of `iline`, `xline` and `offset` to describe the bins of 3D data. Vertical dimensions
are `twt` and `depth`. A typical `xarray` dataset created by SEGY-SAK will return for example
```
>>> seisnc_3d = segysak.segy_loader('test3d.sgy', iline=189, xline=193)
>>> seisnc_3d.dims
Frozen(SortedKeysDict({'iline': 61, 'xline': 202, 'twt': 850}))
```

### 2D and 2D Gathers
For 2D data SEGY-SAK uses the dimensino labels `cdp` and `offset`. This allows the package to distinguish between 2D and 3D
data to allow automation on saving and convience wrappers. The same vertical dimensions apply as for 3D. A typical `xarray`
in 2D format would return
```
>>> seisnc_2d = segysak.segy_loader('test2d.sgy', cdp=21)
>>> seisnc_2d.dims
Frozen(SortedKeysDict({'cdp': 61, 'twt': 850}))
```

### Coordinates
If the `cdpx` and `cdpy` byte locations are specified during loading the SEGY the coordinates will be populated from the
headers with the variable names `cdp_x` and `cdp_y`. These will have dimensions equivalent to the horizontal dimensions
of the data (`iline`, `xline` for 3D and `cdp` for 2D).

### Attributes
Any number of attributes can be added to a SEISNC file. Currently the following attributes are extracted or reserved for
use by SEGY-SAK. 
 * `ns` number of samples per trace
 * `ds` sample interval
 * `text` ebcidc header as ascii text
 * `d3_units` vertical units of the data
 * `d3_domain` vertical domain of the data
 * `epsg` data epsg code
 * `corner_points` corner points of the dataset in grid coordinates
 * `corner_points_xy` corner points of the dataset in xy
 * `source_file` name of the file the dataset was created from
 * `srd` seismic reference datum of the data in vertical units `d3_units` and `d3_domain`
 * `datatype` the data type e.g. amplitude, velocity, attribute<|MERGE_RESOLUTION|>--- conflicted
+++ resolved
@@ -22,15 +22,7 @@
 return to SEGY so you can export to other software.
 
 ## Current Capabilities
-<<<<<<< HEAD
 
- * Convert 3D SEGY to NETCDF4 and back.
-    * Extract sub-volumes via cropping.
-
-## Installation
-
-SEGY-SAK can be installed by using python setuptools.
-=======
  * CLI
     * Convert 2D, 3D and gathers type SEGY to NETCDF4 and back. The NETCDF4 files are one line open with `xarray.open_dataset`.
     * Extract sub-volumes via cropping xline and inline.
@@ -44,7 +36,6 @@
 
 ## Installation
 SEGY-SAK can be installed by using pip or python setuptools.
->>>>>>> 605494f5
 
 ### `pip`
 From the command line run the `pip` package manager
